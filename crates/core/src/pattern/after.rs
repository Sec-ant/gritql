use super::{
    compiler::CompilationContext,
    patterns::{Matcher, Name, Pattern},
    resolved_pattern::{pattern_to_binding, ResolvedPattern},
    variable::VariableSourceLocations,
    Node, State,
};
use crate::{binding::Constant, errors::debug};
use crate::{context::Context, resolve};
use anyhow::{anyhow, bail, Result};
use core::fmt::Debug;
use grit_util::AstNode;
use marzano_util::analysis_logs::AnalysisLogs;
use std::collections::BTreeMap;

#[derive(Debug, Clone)]
pub struct After {
    pub(crate) after: Pattern,
}

impl After {
    pub fn new(after: Pattern) -> Self {
        Self { after }
    }

    pub(crate) fn from_node(
        node: &Node,
        context: &CompilationContext,
        vars: &mut BTreeMap<String, usize>,
        vars_array: &mut Vec<Vec<VariableSourceLocations>>,
        scope_index: usize,
        global_vars: &mut BTreeMap<String, usize>,
        logs: &mut AnalysisLogs,
    ) -> Result<Self> {
        let pattern = node
            .child_by_field_name("pattern")
            .ok_or_else(|| anyhow!("missing pattern of patternAfter"))?;
        let pattern = Pattern::from_node(
            &pattern,
            context,
            vars,
            vars_array,
            scope_index,
            global_vars,
            false,
            logs,
        )?;
        Ok(Self::new(pattern))
    }

    pub(crate) async fn next_pattern<'a>(
        &'a self,
        state: &mut State<'a>,
        context: &'a impl Context,
        logs: &mut AnalysisLogs,
    ) -> Result<ResolvedPattern<'a>> {
        let binding = pattern_to_binding(&self.after, state, context, logs).await?;
        let Some(node) = binding.as_node() else {
            bail!("cannot get the node after this binding")
        };

        if let Some(next) = node.next_named_sibling() {
            Ok(ResolvedPattern::from_node(next))
        } else {
            debug(
                logs,
                state,
                "no node after current node, treating as undefined",
            )?;
            Ok(ResolvedPattern::Constant(Constant::Undefined))
        }
    }
}

impl Name for After {
    fn name(&self) -> &'static str {
        "AFTER"
    }
}

impl Matcher for After {
    async fn execute<'a>(
        &'a self,
        binding: &ResolvedPattern<'a>,
        init_state: &mut State<'a>,
        context: &'a impl Context,
        logs: &mut AnalysisLogs,
    ) -> Result<bool> {
        let binding = match binding {
            ResolvedPattern::Binding(binding) => resolve!(binding.last()),
            ResolvedPattern::Snippets(_)
            | ResolvedPattern::List(_)
            | ResolvedPattern::Map(_)
            | ResolvedPattern::File(_)
            | ResolvedPattern::Files(_)
            | ResolvedPattern::Constant(_) => return Ok(true),
        };
        let mut cur_state = init_state.clone();
        // todo implement for empty and empty list
        let Some(node) = binding.as_node() else {
            return Ok(true);
        };
<<<<<<< HEAD
        let prev_node = resolve!(node.previous_non_trivia_node());
        if !self
            .after
            .execute(
                &ResolvedPattern::from_node(prev_node),
                &mut cur_state,
                context,
                logs,
            )
            .await?
        {
=======
        let prev_node = resolve!(node.previous_named_sibling());
        if !self.after.execute(
            &ResolvedPattern::from_node(prev_node),
            &mut cur_state,
            context,
            logs,
        )? {
>>>>>>> 81442f19
            return Ok(false);
        }
        *init_state = cur_state;
        Ok(true)
    }
}<|MERGE_RESOLUTION|>--- conflicted
+++ resolved
@@ -100,8 +100,7 @@
         let Some(node) = binding.as_node() else {
             return Ok(true);
         };
-<<<<<<< HEAD
-        let prev_node = resolve!(node.previous_non_trivia_node());
+        let prev_node = resolve!(node.previous_named_sibling());
         if !self
             .after
             .execute(
@@ -112,15 +111,6 @@
             )
             .await?
         {
-=======
-        let prev_node = resolve!(node.previous_named_sibling());
-        if !self.after.execute(
-            &ResolvedPattern::from_node(prev_node),
-            &mut cur_state,
-            context,
-            logs,
-        )? {
->>>>>>> 81442f19
             return Ok(false);
         }
         *init_state = cur_state;
