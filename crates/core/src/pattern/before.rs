--- conflicted
+++ resolved
@@ -100,8 +100,7 @@
         let Some(node) = binding.as_node() else {
             return Ok(true);
         };
-<<<<<<< HEAD
-        let next_node = resolve!(node.next_non_trivia_node());
+        let next_node = resolve!(node.next_named_sibling());
         if !self
             .before
             .execute(
@@ -112,15 +111,6 @@
             )
             .await?
         {
-=======
-        let next_node = resolve!(node.next_named_sibling());
-        if !self.before.execute(
-            &ResolvedPattern::from_node(next_node),
-            &mut cur_state,
-            context,
-            logs,
-        )? {
->>>>>>> 81442f19
             return Ok(false);
         }
         *init_state = cur_state;
