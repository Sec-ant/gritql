--- conflicted
+++ resolved
@@ -4,13 +4,8 @@
 };
 use anyhow::anyhow;
 use grit_util::AstNode;
-<<<<<<< HEAD
-use lazy_static::lazy_static;
-
-=======
->>>>>>> 84a927dc
+
 use marzano_util::node_with_source::NodeWithSource;
-use regex::Regex;
 use tree_sitter::{Parser, Tree};
 
 static STATEMENT_NODE_NAMES: &[&str] = &[
@@ -180,59 +175,6 @@
     }
 }
 
-<<<<<<< HEAD
-lazy_static! {
-    static ref PHP_LIKE_EXACT_VARIABLE_REGEX: Regex = Regex::new(r"^\^([A-Za-z_][A-Za-z0-9_]*)$")
-        .expect("Failed to compile PHP_LIKE_EXACT_VARIABLE_REGEX");
-    static ref PHP_LIKE_VARIABLE_REGEX: Regex = Regex::new(r"\^(\.\.\.|[A-Za-z_][A-Za-z0-9_]*)")
-        .expect("Failed to compile PHP_LIKE_VARIABLE_REGEX");
-    static ref PHP_LIKE_BRACKET_VAR_REGEX: Regex = Regex::new(r"\^\[([A-Za-z_][A-Za-z0-9_]*)\]")
-        .expect("Failed to compile PHP_LIKE_BRACKET_VAR_REGEX");
-    pub static ref PHP_ONLY_CODE_SNIPPETS: Vec<(&'static str, &'static str)> = vec![
-        ("", ""),
-        ("", ";"),
-        ("$", ";"),
-        ("class GRIT_CLASS {", "}"),
-        ("class GRIT_CLASS { ", " function GRIT_FN(); }"),
-        (" GRIT_FN(", ") { }"),
-        ("$GRIT_VAR = ", ";"),
-        ("$GRIT_VAR = ", ""),
-        ("[", "];"),
-        ("", "{}"),
-    ];
-    pub static ref PHP_CODE_SNIPPETS: Vec<(&'static str, &'static str)> = {
-        let mut php_tag_modifications: Vec<(&'static str, &'static str)> = PHP_ONLY_CODE_SNIPPETS
-            .clone()
-            .into_iter()
-            .map(|(s1, s2)| {
-                let owned_str1 = Box::leak(Box::new(format!("<?php {}", s1))) as &'static str;
-                let owned_str2 = Box::leak(Box::new(format!("{} ?>", s2))) as &'static str;
-                (owned_str1, owned_str2)
-            })
-            .collect();
-        php_tag_modifications.extend(vec![("", "")]);
-        php_tag_modifications
-    };
-}
-
-pub(crate) fn php_like_metavariable_regex() -> &'static Regex {
-    &PHP_LIKE_VARIABLE_REGEX
-}
-
-pub(crate) fn php_like_metavariable_bracket_regex() -> &'static Regex {
-    &PHP_LIKE_BRACKET_VAR_REGEX
-}
-
-pub(crate) fn php_like_exact_variable_regex() -> &'static Regex {
-    &PHP_LIKE_EXACT_VARIABLE_REGEX
-}
-
-pub(crate) fn php_like_metavariable_prefix() -> &'static str {
-    "^"
-}
-
-=======
->>>>>>> 84a927dc
 #[cfg(test)]
 mod tests {
 
